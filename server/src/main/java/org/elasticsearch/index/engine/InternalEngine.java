--- conflicted
+++ resolved
@@ -771,13 +771,8 @@
                 final IndexResult indexResult;
                 if (plan.earlyResultOnPreFlightError.isPresent()) {
                     indexResult = plan.earlyResultOnPreFlightError.get();
-<<<<<<< HEAD
-                    assert indexResult.hasFailure();
+                    assert indexResult.getResultType() == Result.Type.FAILURE : indexResult.getResultType();
                 } else if (plan.indexIntoLucene || plan.addStaleOpToLucene) {
-=======
-                    assert indexResult.getResultType() == Result.Type.FAILURE : indexResult.getResultType();
-                } else if (plan.indexIntoLucene) {
->>>>>>> 092dd6cb
                     indexResult = indexIntoLucene(index, plan);
                 } else {
                     indexResult = new IndexResult(
