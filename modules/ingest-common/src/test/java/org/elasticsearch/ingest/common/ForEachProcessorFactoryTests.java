/*
 * Licensed to Elasticsearch under one or more contributor
 * license agreements. See the NOTICE file distributed with
 * this work for additional information regarding copyright
 * ownership. Elasticsearch licenses this file to you under
 * the Apache License, Version 2.0 (the "License"); you may
 * not use this file except in compliance with the License.
 * You may obtain a copy of the License at
 *
 *    http://www.apache.org/licenses/LICENSE-2.0
 *
 * Unless required by applicable law or agreed to in writing,
 * software distributed under the License is distributed on an
 * "AS IS" BASIS, WITHOUT WARRANTIES OR CONDITIONS OF ANY
 * KIND, either express or implied.  See the License for the
 * specific language governing permissions and limitations
 * under the License.
 */

package org.elasticsearch.ingest.common;

import org.elasticsearch.cluster.service.ClusterService;
import org.elasticsearch.ingest.Processor;
import org.elasticsearch.ingest.Processor;
import org.elasticsearch.ingest.TestProcessor;
import org.elasticsearch.script.ScriptService;
import org.elasticsearch.test.ESTestCase;
import org.hamcrest.Matchers;

import java.util.Collections;
import java.util.HashMap;
import java.util.Map;

import static org.mockito.Mockito.mock;

public class ForEachProcessorFactoryTests extends ESTestCase {

    public void testCreate() throws Exception {
        Processor processor = new TestProcessor(ingestDocument -> {});
<<<<<<< HEAD
        Map<String, Processor.Factory> registry = new HashMap<>();
        registry.put("_name", (r, c) -> processor);
        ForEachProcessor.Factory forEachFactory = new ForEachProcessor.Factory();
=======
        builder.registerProcessor("_name", (registry) -> (tag, config) -> processor);
        ProcessorsRegistry registry = builder.build(mock(ScriptService.class), mock(ClusterService.class));
        ForEachProcessor.Factory forEachFactory = new ForEachProcessor.Factory(registry);
>>>>>>> d24cc65c

        Map<String, Object> config = new HashMap<>();
        config.put("field", "_field");
        config.put("processors", Collections.singletonList(Collections.singletonMap("_name", Collections.emptyMap())));
<<<<<<< HEAD
        ForEachProcessor forEachProcessor = forEachFactory.create(registry, config);
=======
        ForEachProcessor forEachProcessor = forEachFactory.create(null, config);
>>>>>>> d24cc65c
        assertThat(forEachProcessor, Matchers.notNullValue());
        assertThat(forEachProcessor.getField(), Matchers.equalTo("_field"));
        assertThat(forEachProcessor.getProcessors().size(), Matchers.equalTo(1));
        assertThat(forEachProcessor.getProcessors().get(0), Matchers.sameInstance(processor));

        config = new HashMap<>();
        config.put("processors", Collections.singletonList(Collections.singletonMap("_name", Collections.emptyMap())));
        try {
<<<<<<< HEAD
            forEachFactory.create(registry, config);
=======
            forEachFactory.create(null, config);
>>>>>>> d24cc65c
            fail("exception expected");
        } catch (Exception e) {
            assertThat(e.getMessage(), Matchers.equalTo("[field] required property is missing"));
        }

        config = new HashMap<>();
        config.put("field", "_field");
        try {
<<<<<<< HEAD
            forEachFactory.create(registry, config);
=======
            forEachFactory.create(null, config);
>>>>>>> d24cc65c
            fail("exception expected");
        } catch (Exception e) {
            assertThat(e.getMessage(), Matchers.equalTo("[processors] required property is missing"));
        }
    }

}<|MERGE_RESOLUTION|>--- conflicted
+++ resolved
@@ -37,24 +37,14 @@
 
     public void testCreate() throws Exception {
         Processor processor = new TestProcessor(ingestDocument -> {});
-<<<<<<< HEAD
         Map<String, Processor.Factory> registry = new HashMap<>();
-        registry.put("_name", (r, c) -> processor);
+        registry.put("_name", (r, t, c) -> processor);
         ForEachProcessor.Factory forEachFactory = new ForEachProcessor.Factory();
-=======
-        builder.registerProcessor("_name", (registry) -> (tag, config) -> processor);
-        ProcessorsRegistry registry = builder.build(mock(ScriptService.class), mock(ClusterService.class));
-        ForEachProcessor.Factory forEachFactory = new ForEachProcessor.Factory(registry);
->>>>>>> d24cc65c
 
         Map<String, Object> config = new HashMap<>();
         config.put("field", "_field");
         config.put("processors", Collections.singletonList(Collections.singletonMap("_name", Collections.emptyMap())));
-<<<<<<< HEAD
-        ForEachProcessor forEachProcessor = forEachFactory.create(registry, config);
-=======
-        ForEachProcessor forEachProcessor = forEachFactory.create(null, config);
->>>>>>> d24cc65c
+        ForEachProcessor forEachProcessor = forEachFactory.create(registry, null, config);
         assertThat(forEachProcessor, Matchers.notNullValue());
         assertThat(forEachProcessor.getField(), Matchers.equalTo("_field"));
         assertThat(forEachProcessor.getProcessors().size(), Matchers.equalTo(1));
@@ -63,11 +53,7 @@
         config = new HashMap<>();
         config.put("processors", Collections.singletonList(Collections.singletonMap("_name", Collections.emptyMap())));
         try {
-<<<<<<< HEAD
-            forEachFactory.create(registry, config);
-=======
-            forEachFactory.create(null, config);
->>>>>>> d24cc65c
+            forEachFactory.create(registry, null, config);
             fail("exception expected");
         } catch (Exception e) {
             assertThat(e.getMessage(), Matchers.equalTo("[field] required property is missing"));
@@ -76,11 +62,7 @@
         config = new HashMap<>();
         config.put("field", "_field");
         try {
-<<<<<<< HEAD
-            forEachFactory.create(registry, config);
-=======
-            forEachFactory.create(null, config);
->>>>>>> d24cc65c
+            forEachFactory.create(registry, null, config);
             fail("exception expected");
         } catch (Exception e) {
             assertThat(e.getMessage(), Matchers.equalTo("[processors] required property is missing"));
