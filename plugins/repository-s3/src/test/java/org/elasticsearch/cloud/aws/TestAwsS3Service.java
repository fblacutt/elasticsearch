--- conflicted
+++ resolved
@@ -51,23 +51,8 @@
 
 
     @Override
-<<<<<<< HEAD
-    public synchronized AmazonS3 client() {
-        return cachedWrapper(super.client());
-    }
-
-    @Override
-    public synchronized AmazonS3 client(String endpoint, String protocol, String region, String account, String key) {
-        return cachedWrapper(super.client(endpoint, protocol, region, account, key));
-    }
-
-    @Override
-    public synchronized AmazonS3 client(String endpoint, String protocol, String region, String account, String key, Integer maxRetries, Boolean pathStyleAccess) {
+    public synchronized AmazonS3 client(String endpoint, Protocol protocol, String region, String account, String key, Integer maxRetries, Boolean pathStyleAccess) {
         return cachedWrapper(super.client(endpoint, protocol, region, account, key, maxRetries, pathStyleAccess));
-=======
-    public synchronized AmazonS3 client(String endpoint, Protocol protocol, String region, String account, String key, Integer maxRetries) {
-        return cachedWrapper(super.client(endpoint, protocol, region, account, key, maxRetries));
->>>>>>> 2232a7cd
     }
 
     private AmazonS3 cachedWrapper(AmazonS3 client) {
