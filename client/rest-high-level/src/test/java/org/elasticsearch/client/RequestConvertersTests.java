--- conflicted
+++ resolved
@@ -129,14 +129,7 @@
 import static java.util.Collections.singletonMap;
 import static org.elasticsearch.client.RequestConverters.REQUEST_BODY_CONTENT_TYPE;
 import static org.elasticsearch.client.RequestConverters.enforceSameContentType;
-<<<<<<< HEAD
 import static org.elasticsearch.client.indexlifecycle.LifecyclePolicyTests.createRandomPolicy;
-import static org.elasticsearch.index.RandomCreateIndexGenerator.randomAliases;
-import static org.elasticsearch.index.RandomCreateIndexGenerator.randomCreateIndexRequest;
-import static org.elasticsearch.index.RandomCreateIndexGenerator.randomIndexSettings;
-import static org.elasticsearch.index.alias.RandomAliasActionsGenerator.randomAliasAction;
-=======
->>>>>>> 27008c1c
 import static org.elasticsearch.index.query.QueryBuilders.matchAllQuery;
 import static org.elasticsearch.search.RandomSearchRequestGenerator.randomSearchRequest;
 import static org.elasticsearch.test.hamcrest.ElasticsearchAssertions.assertToXContentEquivalent;
@@ -1746,19 +1739,8 @@
         }
     }
 
-<<<<<<< HEAD
-    private static void setRandomMasterTimeout(Consumer<TimeValue> setter, TimeValue defaultTimeout, Map<String, String> expectedParams) {
-        if (randomBoolean()) {
-            TimeValue masterTimeout = TimeValue.parseTimeValue(randomTimeValue(), "random_master_timeout");
-            setter.accept(masterTimeout);
-            expectedParams.put("master_timeout", masterTimeout.getStringRep());
-        } else {
-            expectedParams.put("master_timeout", defaultTimeout.getStringRep());
-        }
-=======
     static void setRandomWaitForActiveShards(Consumer<ActiveShardCount> setter, Map<String, String> expectedParams) {
         setRandomWaitForActiveShards(setter, ActiveShardCount.DEFAULT, expectedParams);
->>>>>>> 27008c1c
     }
 
     static void setRandomWaitForActiveShards(Consumer<ActiveShardCount> setter, ActiveShardCount defaultActiveShardCount,
